{
  "name": "react-big-calendar",
  "version": "0.20.2",
  "description": "Calendar! with events",
  "author": "Jason Quense <monastic.panic@gmail.com>",
  "repository": "intljusticemission/react-big-calendar",
  "license": "MIT",
  "main": "lib/index.js",
  "style": "lib/css/react-big-calendar.css",
  "files": [
    "lib/",
    "LICENSE",
    "README.md",
    "CHANGELOG.md"
  ],
  "keywords": [
    "scheduler",
    "react-component",
    "react",
    "calendar",
    "events",
    "full calendar"
  ],
  "scripts": {
    "clean": "rimraf lib",
    "clean:examples": "rimraf examples/static",
    "l": "lessc --autoprefix=\"ie >= 10, safari >= 8, last 2 versions\" ",
    "less": "npm run l src/less/styles.less ./lib/css/react-big-calendar.css && npm run less-dnd",
    "less-dnd": "npm run l src/addons/dragAndDrop/styles.less ./lib/addons/dragAndDrop/styles.css",
    "assets": "cpy src/less/* lib/less && npm run assets-addons",
    "assets-addons": "cpy addons/**/*.less ../lib/ --cwd=src --parents",
    "build": "npm run clean && babel src --out-dir lib && npm run assets && npm run less",
    "build:examples": "npm run clean:examples && webpack --config examples/webpack.config.js",
    "examples": "npm run clean:examples && webpack-dev-server --config examples/webpack.config.js --mode development",
    "lint": "eslint src test",
    "storybook": "start-storybook -p 9002",
    "test": "npm run lint && jest",
    "tdd": "jest --watch",
    "release": "rollout",
    "prepublishOnly": "npm run build",
    "prettier": "prettier '**/*js' !examples/bundle.js '!lib/**' --write ",
    "precommit": "lint-staged"
  },
  "lint-staged": {
    "src/**/*.js": "eslint",
    "test/**/*.js": "eslint",
    "*.{js,json,css,md}": [
      "prettier --write",
      "git add"
    ]
  },
  "prettier": {
    "printWidth": 80,
    "semi": false,
    "singleQuote": true,
    "trailingComma": "es5",
    "bracketSpacing": true
  },
  "peerDependencies": {
    "react": "^15.3.0 || ^16.0.0",
    "react-dom": "^15.3.0 || ^16.0.0"
  },
  "devDependencies": {
    "@4c/rollout": "^1.2.0",
<<<<<<< HEAD
    "@babel/core": "^7.1.0",
    "@babel/runtime": "^7.1.2",
=======
    "@babel/cli": "^7.1.0",
    "@babel/core": "^7.1.5",
>>>>>>> 91c6ec0a
    "@storybook/addon-actions": "^3.4.11",
    "@storybook/react": "3.4.11",
    "babel-core": "^7.0.0-bridge.0",
    "babel-eslint": "^10.0.1",
    "babel-jest": "^23.6.0",
    "babel-preset-jason": "^6.0.1",
    "bootstrap": "^3.3.5",
    "component-metadata-loader": "^4.0.0",
    "cpy-cli": "^2.0.0",
    "eslint": "^5.8.0",
    "eslint-config-jason": "^4.1.0",
    "eslint-config-prettier": "^3.1.0",
    "eslint-import-resolver-webpack": "^0.10.1",
    "eslint-plugin-import": "^2.14.0",
    "eslint-plugin-react": "^7.11.1",
    "font-awesome": "^4.7.0",
    "globalize": "^0.1.1",
    "husky": "^0.14.3",
    "jest": "^23.6.0",
    "less": "^2.7.3",
    "less-plugin-autoprefix": "^1.5.1",
    "lint-staged": "^8.0.4",
    "markdown-jsx-loader": "^3.0.2",
    "marked": "^0.5.1",
    "moment": "^2.22.2",
    "mt-changelog": "^0.6.1",
    "prettier": "^1.15.1",
    "react": "^16.6.1",
    "react-bootstrap": "^0.32.4",
    "react-docgen": "^3.0.0-rc.1",
    "react-dom": "^16.6.1",
    "react-tackle-box": "^2.1.0",
    "rimraf": "^2.4.2",
    "webpack": "^4.25.1",
    "webpack-atoms": "^8.0.0",
    "webpack-cli": "^3.1.2",
    "webpack-dev-server": "^3.1.10"
  },
  "dependencies": {
    "@babel/runtime": "^7.1.5",
    "classnames": "^2.2.6",
    "date-arithmetic": "^3.0.0",
    "dom-helpers": "^3.4.0",
    "invariant": "^2.2.4",
    "lodash": "^4.17.11",
    "memoize-one": "^4.0.3",
    "prop-types": "^15.6.2",
    "prop-types-extra": "^1.1.0",
    "react-overlays": "^0.8.3",
    "uncontrollable": "^6.0.0",
    "warning": "^4.0.2"
  },
  "resolutions": {
    "babel-core": "7.0.0-bridge.0"
  }
}<|MERGE_RESOLUTION|>--- conflicted
+++ resolved
@@ -62,13 +62,8 @@
   },
   "devDependencies": {
     "@4c/rollout": "^1.2.0",
-<<<<<<< HEAD
-    "@babel/core": "^7.1.0",
-    "@babel/runtime": "^7.1.2",
-=======
     "@babel/cli": "^7.1.0",
     "@babel/core": "^7.1.5",
->>>>>>> 91c6ec0a
     "@storybook/addon-actions": "^3.4.11",
     "@storybook/react": "3.4.11",
     "babel-core": "^7.0.0-bridge.0",
