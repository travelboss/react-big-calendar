import PropTypes from 'prop-types'
import React from 'react'
import { findDOMNode } from 'react-dom'
import cn from 'classnames'

import * as dates from './utils/dates'
import chunk from 'lodash/chunk'

import { navigate, views } from './utils/constants'
import { notify } from './utils/helpers'
import getPosition from 'dom-helpers/query/position'
import raf from 'dom-helpers/util/requestAnimationFrame'

import Popup from './Popup'
import Overlay from 'react-overlays/Overlay'
import DateContentRow from './DateContentRow'
import Header from './Header'
import DateHeader from './DateHeader'

import { inRange, sortEvents } from './utils/eventLevels'

let eventsForWeek = (evts, start, end, accessors) =>
  evts.filter(e => inRange(e, start, end, accessors))

class MonthView extends React.Component {
  constructor(...args) {
    super(...args)

    this._bgRows = []
    this._pendingSelection = []
    this.slotRowRef = React.createRef()
    this.state = {
      rowLimit: 5,
      needLimitMeasure: true,
    }
  }

  componentWillReceiveProps({ date }) {
    this.setState({
      needLimitMeasure: !dates.eq(date, this.props.date, 'month'),
    })
  }

  componentDidMount() {
    let running

    if (this.state.needLimitMeasure) this.measureRowLimit(this.props)

    window.addEventListener(
      'resize',
      (this._resizeListener = () => {
        if (!running) {
          raf(() => {
            running = false
            this.setState({ needLimitMeasure: true }) //eslint-disable-line
          })
        }
      }),
      false
    )
  }

  componentDidUpdate() {
    if (this.state.needLimitMeasure) this.measureRowLimit(this.props)
  }

  componentWillUnmount() {
    window.removeEventListener('resize', this._resizeListener, false)
  }

  getContainer = () => {
    return findDOMNode(this)
  }

  render() {
    let { date, localizer, className } = this.props,
      month = dates.visibleDays(date, localizer),
      weeks = chunk(month, 7)

    this._weekCount = weeks.length

    return (
      <div className={cn('rbc-month-view', className)}>
        <div className="rbc-row rbc-month-header">
          {this.renderHeaders(weeks[0])}
        </div>
        {weeks.map(this.renderWeek)}
        {this.props.popup && this.renderOverlay()}
      </div>
    )
  }

  renderWeek = (week, weekIdx) => {
    let {
      events,
      components,
      selectable,
      getNow,
      selected,
      date,
      localizer,
      longPressThreshold,
      accessors,
      getters,
    } = this.props

    const { needLimitMeasure, rowLimit } = this.state

    events = eventsForWeek(events, week[0], week[week.length - 1], accessors)

    events.sort((a, b) => sortEvents(a, b, accessors))

    return (
      <DateContentRow
        key={weekIdx}
        ref={weekIdx === 0 ? this.slotRowRef : undefined}
        container={this.getContainer}
        className="rbc-month-row"
        getNow={getNow}
        date={date}
        range={week}
        events={events}
        maxRows={rowLimit}
        selected={selected}
        selectable={selectable}
        components={components}
        accessors={accessors}
        getters={getters}
        localizer={localizer}
        renderHeader={this.readerDateHeading}
        renderForMeasure={needLimitMeasure}
        onShowMore={this.handleShowMore}
        onSelect={this.handleSelectEvent}
        onDoubleClick={this.handleDoubleClickEvent}
        onHover={this.handleHoverEvent}
        onSelectSlot={this.handleSelectSlot}
        longPressThreshold={longPressThreshold}
        rtl={this.props.rtl}
      />
    )
  }

  readerDateHeading = ({ date, className, ...props }) => {
    let { date: currentDate, getDrilldownView, localizer } = this.props

    let isOffRange = dates.month(date) !== dates.month(currentDate)
    let isCurrent = dates.eq(date, currentDate, 'day')
    let drilldownView = getDrilldownView(date)
    let label = localizer.format(date, 'dateFormat')
    let DateHeaderComponent = this.props.components.dateHeader || DateHeader

    return (
      <div
        {...props}
        className={cn(
          className,
          isOffRange && 'rbc-off-range',
          isCurrent && 'rbc-current'
        )}
      >
        <DateHeaderComponent
          label={label}
          date={date}
          drilldownView={drilldownView}
          isOffRange={isOffRange}
          onDrillDown={e => this.handleHeadingClick(date, drilldownView, e)}
        />
      </div>
    )
  }

  renderHeaders(row) {
    let { localizer, components } = this.props
    let first = row[0]
    let last = row[row.length - 1]
    let HeaderComponent = components.header || Header

    return dates.range(first, last, 'day').map((day, idx) => (
      <div key={'header_' + idx} className="rbc-header">
        <HeaderComponent
          date={day}
          localizer={localizer}
          label={localizer.format(day, 'weekdayFormat')}
        />
      </div>
    ))
  }

  renderOverlay() {
    let overlay = (this.state && this.state.overlay) || {}
    let { accessors, localizer, components, getters, selected } = this.props

    return (
      <Overlay
        rootClose
        placement="bottom"
        container={this}
        show={!!overlay.position}
        onHide={() => this.setState({ overlay: null })}
        target={() => overlay.target}
      >
<<<<<<< HEAD
        <Popup
          accessors={accessors}
          getters={getters}
          selected={selected}
          components={components}
          localizer={localizer}
          position={overlay.position}
          events={overlay.events}
          slotStart={overlay.date}
          slotEnd={overlay.end}
          onSelect={this.handleSelectEvent}
          onDoubleClick={this.handleDoubleClickEvent}
          onHover={this.handleHoverEvent}
        />
=======
        {({ props }) => (
          <Popup
            {...props}
            accessors={accessors}
            getters={getters}
            selected={selected}
            components={components}
            localizer={localizer}
            position={overlay.position}
            events={overlay.events}
            slotStart={overlay.date}
            slotEnd={overlay.end}
            onSelect={this.handleSelectEvent}
            onDoubleClick={this.handleDoubleClickEvent}
          />
        )}
>>>>>>> 321d8cf5
      </Overlay>
    )
  }

  measureRowLimit() {
    this.setState({
      needLimitMeasure: false,
      rowLimit: this.slotRowRef.current.getRowLimit(),
    })
  }

  handleSelectSlot = (range, slotInfo) => {
    this._pendingSelection = this._pendingSelection.concat(range)

    clearTimeout(this._selectTimer)
    this._selectTimer = setTimeout(() => this.selectDates(slotInfo))
  }

  handleHeadingClick = (date, view, e) => {
    e.preventDefault()
    this.clearSelection()
    notify(this.props.onDrillDown, [date, view])
  }

  handleSelectEvent = (...args) => {
    this.clearSelection()
    notify(this.props.onSelectEvent, args)
  }

  handleDoubleClickEvent = (...args) => {
    this.clearSelection()
    notify(this.props.onDoubleClickEvent, args)
  }

<<<<<<< HEAD
  handleHoverEvent = (...args) => {
    notify(this.props.onHoverEvent, args)
  }

  handleShowMore = (events, date, cell, slot) => {
=======
  handleShowMore = (events, date, cell, slot, target) => {
>>>>>>> 321d8cf5
    const { popup, onDrillDown, onShowMore, getDrilldownView } = this.props
    //cancel any pending selections so only the event click goes through.
    this.clearSelection()

    if (popup) {
      let position = getPosition(cell, findDOMNode(this))

      this.setState({
        overlay: { date, events, position, target },
      })
    } else {
      notify(onDrillDown, [date, getDrilldownView(date) || views.DAY])
    }

    notify(onShowMore, [events, date, slot])
  }

  selectDates(slotInfo) {
    let slots = this._pendingSelection.slice()

    this._pendingSelection = []

    slots.sort((a, b) => +a - +b)

    notify(this.props.onSelectSlot, {
      slots,
      start: slots[0],
      end: slots[slots.length - 1],
      action: slotInfo.action,
      bounds: slotInfo.bounds,
      box: slotInfo.box,
    })
  }

  clearSelection() {
    clearTimeout(this._selectTimer)
    this._pendingSelection = []
  }
}

MonthView.propTypes = {
  events: PropTypes.array.isRequired,
  date: PropTypes.instanceOf(Date),

  min: PropTypes.instanceOf(Date),
  max: PropTypes.instanceOf(Date),

  step: PropTypes.number,
  getNow: PropTypes.func.isRequired,

  scrollToTime: PropTypes.instanceOf(Date),
  rtl: PropTypes.bool,
  width: PropTypes.number,

  accessors: PropTypes.object.isRequired,
  components: PropTypes.object.isRequired,
  getters: PropTypes.object.isRequired,
  localizer: PropTypes.object.isRequired,

  selected: PropTypes.object,
  selectable: PropTypes.oneOf([true, false, 'ignoreEvents']),
  longPressThreshold: PropTypes.number,

  onNavigate: PropTypes.func,
  onSelectSlot: PropTypes.func,
  onSelectEvent: PropTypes.func,
  onDoubleClickEvent: PropTypes.func,
  onHoverEvent: PropTypes.func,
  onShowMore: PropTypes.func,
  onDrillDown: PropTypes.func,
  getDrilldownView: PropTypes.func.isRequired,

  popup: PropTypes.bool,

  popupOffset: PropTypes.oneOfType([
    PropTypes.number,
    PropTypes.shape({
      x: PropTypes.number,
      y: PropTypes.number,
    }),
  ]),
}

MonthView.range = (date, { localizer }) => {
  let start = dates.firstVisibleDay(date, localizer)
  let end = dates.lastVisibleDay(date, localizer)
  return { start, end }
}

MonthView.navigate = (date, action) => {
  switch (action) {
    case navigate.PREVIOUS:
      return dates.add(date, -1, 'month')

    case navigate.NEXT:
      return dates.add(date, 1, 'month')

    default:
      return date
  }
}

MonthView.title = (date, { localizer }) =>
  localizer.format(date, 'monthHeaderFormat')

export default MonthView<|MERGE_RESOLUTION|>--- conflicted
+++ resolved
@@ -199,22 +199,6 @@
         onHide={() => this.setState({ overlay: null })}
         target={() => overlay.target}
       >
-<<<<<<< HEAD
-        <Popup
-          accessors={accessors}
-          getters={getters}
-          selected={selected}
-          components={components}
-          localizer={localizer}
-          position={overlay.position}
-          events={overlay.events}
-          slotStart={overlay.date}
-          slotEnd={overlay.end}
-          onSelect={this.handleSelectEvent}
-          onDoubleClick={this.handleDoubleClickEvent}
-          onHover={this.handleHoverEvent}
-        />
-=======
         {({ props }) => (
           <Popup
             {...props}
@@ -229,9 +213,9 @@
             slotEnd={overlay.end}
             onSelect={this.handleSelectEvent}
             onDoubleClick={this.handleDoubleClickEvent}
+            onHover={this.handleHoverEvent}
           />
         )}
->>>>>>> 321d8cf5
       </Overlay>
     )
   }
@@ -266,15 +250,11 @@
     notify(this.props.onDoubleClickEvent, args)
   }
 
-<<<<<<< HEAD
   handleHoverEvent = (...args) => {
     notify(this.props.onHoverEvent, args)
   }
 
-  handleShowMore = (events, date, cell, slot) => {
-=======
   handleShowMore = (events, date, cell, slot, target) => {
->>>>>>> 321d8cf5
     const { popup, onDrillDown, onShowMore, getDrilldownView } = this.props
     //cancel any pending selections so only the event click goes through.
     this.clearSelection()
