import cn from 'classnames'
import React from 'react'

/* eslint-disable react/prop-types */
function TimeGridEvent(props) {
  const {
    style,
    className,
    event,
    accessors,
    rtl,
    selected,
    label,
    continuesEarlier,
    continuesLater,
    getters,
    onClick,
    onDoubleClick,
    onHoverStart,
    onHoverEnd,
    components: { event: Event, eventWrapper: EventWrapper },
  } = props
  let title = accessors.title(event)
  let tooltip = accessors.tooltip(event)
  let end = accessors.end(event)
  let start = accessors.start(event)

  let userProps = getters.eventProp(event, start, end, selected)

  let { height, top, width, xOffset } = style
  const inner = [
    <div key="1" className="rbc-event-label">
      {label}
    </div>,
    <div key="2" className="rbc-event-content">
      {Event ? <Event event={event} title={title} /> : title}
    </div>,
  ]

  return (
    <EventWrapper type="time" {...props}>
      <div
        onClick={onClick}
        onDoubleClick={onDoubleClick}
        onMouseEnter={onHoverStart}
        onFocus={onHoverStart}
        onMouseLeave={onHoverEnd}
        onBlur={onHoverEnd}
        style={{
          ...userProps.style,
          top: `${top}%`,
          height: `${height}%`,
<<<<<<< HEAD
          [isRtl ? 'right' : 'left']: `${Math.max(0, xOffset.value)}${
            xOffset.unit
          }`,
          width: `${width.value}${width.unit}`,
=======
          [rtl ? 'right' : 'left']: `${Math.max(0, xOffset)}%`,
          width: `${width}%`,
>>>>>>> 321d8cf5
        }}
        title={
          tooltip
            ? (typeof label === 'string' ? label + ': ' : '') + tooltip
            : undefined
        }
        className={cn('rbc-event', className, userProps.className, {
          'rbc-selected': selected,
          'rbc-event-continues-earlier': continuesEarlier,
          'rbc-event-continues-later': continuesLater,
        })}
      >
        {inner}
      </div>
    </EventWrapper>
  )
}

export default TimeGridEvent<|MERGE_RESOLUTION|>--- conflicted
+++ resolved
@@ -50,15 +50,10 @@
           ...userProps.style,
           top: `${top}%`,
           height: `${height}%`,
-<<<<<<< HEAD
-          [isRtl ? 'right' : 'left']: `${Math.max(0, xOffset.value)}${
+          [rtl ? 'right' : 'left']: `${Math.max(0, xOffset.value)}${
             xOffset.unit
           }`,
           width: `${width.value}${width.unit}`,
-=======
-          [rtl ? 'right' : 'left']: `${Math.max(0, xOffset)}%`,
-          width: `${width}%`,
->>>>>>> 321d8cf5
         }}
         title={
           tooltip
